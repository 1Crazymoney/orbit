# Copyright (c) 2020 The Orbit Authors. All rights reserved.
# Use of this source code is governed by a BSD-style license that can be
# found in the LICENSE file.

project(OrbitVulkanLayer)
add_library(OrbitVulkanLayer SHARED)

target_compile_options(OrbitVulkanLayer PRIVATE ${STRICT_COMPILE_FLAGS})

target_include_directories(OrbitVulkanLayer PUBLIC
        ${CMAKE_CURRENT_LIST_DIR}/include)

target_include_directories(OrbitVulkanLayer PRIVATE
        ${CMAKE_CURRENT_LIST_DIR})

target_sources(OrbitVulkanLayer PRIVATE
        DeviceManager.h
        DispatchTable.cpp
        DispatchTable.h
<<<<<<< HEAD
        Main.cpp
        VulkanLayerController.h
=======
        EntryPoints.cpp
>>>>>>> b8e61afd
        QueueManager.cpp
        QueueManager.h
        SubmissionTracker.h
        TimerQueryPool.h
        VulkanLayerController.h
        VulkanLayerProducer.h
        VulkanLayerProducerImpl.cpp
        VulkanLayerProducerImpl.h)

target_link_libraries(OrbitVulkanLayer PUBLIC
        OrbitBase
        OrbitProducer
        OrbitProtos
        Vulkan::Vulkan
        Vulkan::ValidationLayers)

add_executable(OrbitVulkanLayerTests)

target_compile_options(OrbitVulkanLayerTests PRIVATE ${STRICT_COMPILE_FLAGS})

target_sources(OrbitVulkanLayerTests PRIVATE
        DeviceManagerTest.cpp
        DispatchTableTest.cpp
        SubmissionTrackerTest.cpp
        TimerQueryPoolTest.cpp
        QueueManagerTest.cpp
        VulkanLayerControllerTest.cpp
        VulkanLayerProducerImplTest.cpp)

target_link_libraries(
        OrbitVulkanLayerTests PRIVATE
        OrbitVulkanLayer
        GTest::Main)

register_test(OrbitVulkanLayerTests)<|MERGE_RESOLUTION|>--- conflicted
+++ resolved
@@ -17,12 +17,7 @@
         DeviceManager.h
         DispatchTable.cpp
         DispatchTable.h
-<<<<<<< HEAD
-        Main.cpp
-        VulkanLayerController.h
-=======
         EntryPoints.cpp
->>>>>>> b8e61afd
         QueueManager.cpp
         QueueManager.h
         SubmissionTracker.h
